package eth

import (
	"container/list"
	"fmt"
	"github.com/ethereum/eth-go/ethchain"
	"github.com/ethereum/eth-go/ethdb"
	"github.com/ethereum/eth-go/ethrpc"
	"github.com/ethereum/eth-go/ethutil"
	"github.com/ethereum/eth-go/ethwire"
	"github.com/ethereum/eth-go/ethlog"
	"io/ioutil"
	"math/rand"
	"net"
	"net/http"
	"strconv"
	"strings"
	"sync"
	"sync/atomic"
	"time"
)

var ethlogger = ethlog.NewLogger("SERV")

func eachPeer(peers *list.List, callback func(*Peer, *list.Element)) {
	// Loop thru the peers and close them (if we had them)
	for e := peers.Front(); e != nil; e = e.Next() {
		if peer, ok := e.Value.(*Peer); ok {
			callback(peer, e)
		}
	}
}

const (
	processReapingTimeout = 60 // TODO increase
)

type Ethereum struct {
	// Channel for shutting down the ethereum
	shutdownChan chan bool
	quit         chan bool
	// DB interface
	//db *ethdb.LDBDatabase
	db ethutil.Database
	// State manager for processing new blocks and managing the over all states
	stateManager *ethchain.StateManager
	// The transaction pool. Transaction can be pushed on this pool
	// for later including in the blocks
	txPool *ethchain.TxPool
	// The canonical chain
	blockChain *ethchain.BlockChain
	// Peers (NYI)
	peers *list.List
	// Nonce
	Nonce uint64

	Addr net.Addr
	Port string

	peerMut sync.Mutex

	// Capabilities for outgoing peers
	serverCaps Caps

	nat NAT

	// Specifies the desired amount of maximum peers
	MaxPeers int

	Mining bool

	listening bool

	reactor *ethutil.ReactorEngine

	RpcServer *ethrpc.JsonRpcServer
}

func New(caps Caps, usePnp bool) (*Ethereum, error) {
	db, err := ethdb.NewLDBDatabase("database")
	//db, err := ethdb.NewMemDatabase()
	if err != nil {
		return nil, err
	}

	var nat NAT
	if usePnp {
		nat, err = Discover()
		if err != nil {
			ethlogger.Debugln("UPnP failed", err)
		}
	}

	ethutil.Config.Db = db

	nonce, _ := ethutil.RandomUint64()
	ethereum := &Ethereum{
		shutdownChan: make(chan bool),
		quit:         make(chan bool),
		db:           db,
		peers:        list.New(),
		Nonce:        nonce,
		serverCaps:   caps,
		nat:          nat,
	}
	ethereum.reactor = ethutil.NewReactorEngine()

	ethereum.txPool = ethchain.NewTxPool(ethereum)
	ethereum.blockChain = ethchain.NewBlockChain(ethereum)
	ethereum.stateManager = ethchain.NewStateManager(ethereum)

	// Start the tx pool
	ethereum.txPool.Start()

	return ethereum, nil
}

func (s *Ethereum) Reactor() *ethutil.ReactorEngine {
	return s.reactor
}

func (s *Ethereum) BlockChain() *ethchain.BlockChain {
	return s.blockChain
}

func (s *Ethereum) StateManager() *ethchain.StateManager {
	return s.stateManager
}

func (s *Ethereum) TxPool() *ethchain.TxPool {
	return s.txPool
}

func (s *Ethereum) ServerCaps() Caps {
	return s.serverCaps
}
func (s *Ethereum) IsMining() bool {
	return s.Mining
}
func (s *Ethereum) PeerCount() int {
	return s.peers.Len()
}
func (s *Ethereum) IsUpToDate() bool {
	upToDate := true
	eachPeer(s.peers, func(peer *Peer, e *list.Element) {
		if atomic.LoadInt32(&peer.connected) == 1 {
			if peer.catchingUp == true {
				upToDate = false
			}
		}
	})
	return upToDate
}
func (s *Ethereum) PushPeer(peer *Peer) {
	s.peers.PushBack(peer)
}
func (s *Ethereum) IsListening() bool {
	return s.listening
}

func (s *Ethereum) AddPeer(conn net.Conn) {
	peer := NewPeer(conn, s, true)

	if peer != nil {
		if s.peers.Len() < s.MaxPeers {
			peer.Start()
		} else {
			ethlogger.Debugf("Max connected peers reached. Not adding incoming peer.")
		}
	}
}

func (s *Ethereum) ProcessPeerList(addrs []string) {
	for _, addr := range addrs {
		// TODO Probably requires some sanity checks
		s.ConnectToPeer(addr)
	}
}

func (s *Ethereum) ConnectToPeer(addr string) error {
	if s.peers.Len() < s.MaxPeers {
		var alreadyConnected bool

		ahost, _, _ := net.SplitHostPort(addr)
		var chost string

		ips, err := net.LookupIP(ahost)

		if err != nil {
			return err
		} else {
			// If more then one ip is available try stripping away the ipv6 ones
			if len(ips) > 1 {
				var ipsv4 []net.IP
				// For now remove the ipv6 addresses
				for _, ip := range ips {
					if strings.Contains(ip.String(), "::") {
						continue
					} else {
						ipsv4 = append(ipsv4, ip)
					}
				}
				if len(ipsv4) == 0 {
					return fmt.Errorf("[SERV] No IPV4 addresses available for hostname")
				}

				// Pick a random ipv4 address, simulating round-robin DNS.
				rand.Seed(time.Now().UTC().UnixNano())
				i := rand.Intn(len(ipsv4))
				chost = ipsv4[i].String()
			} else {
				if len(ips) == 0 {
					return fmt.Errorf("[SERV] No IPs resolved for the given hostname")
					return nil
				}
				chost = ips[0].String()
			}
		}

		eachPeer(s.peers, func(p *Peer, v *list.Element) {
			if p.conn == nil {
				return
			}
			phost, _, _ := net.SplitHostPort(p.conn.RemoteAddr().String())

			if phost == chost {
				alreadyConnected = true
				//ethlogger.Debugf("Peer %s already added.\n", chost)
				return
			}
		})

		if alreadyConnected {
			return nil
		}

		NewOutboundPeer(addr, s, s.serverCaps)
	}

	return nil
}

func (s *Ethereum) OutboundPeers() []*Peer {
	// Create a new peer slice with at least the length of the total peers
	outboundPeers := make([]*Peer, s.peers.Len())
	length := 0
	eachPeer(s.peers, func(p *Peer, e *list.Element) {
		if !p.inbound && p.conn != nil {
			outboundPeers[length] = p
			length++
		}
	})

	return outboundPeers[:length]
}

func (s *Ethereum) InboundPeers() []*Peer {
	// Create a new peer slice with at least the length of the total peers
	inboundPeers := make([]*Peer, s.peers.Len())
	length := 0
	eachPeer(s.peers, func(p *Peer, e *list.Element) {
		if p.inbound {
			inboundPeers[length] = p
			length++
		}
	})

	return inboundPeers[:length]
}

func (s *Ethereum) InOutPeers() []*Peer {
	// Reap the dead peers first
	s.reapPeers()

	// Create a new peer slice with at least the length of the total peers
	inboundPeers := make([]*Peer, s.peers.Len())
	length := 0
	eachPeer(s.peers, func(p *Peer, e *list.Element) {
		// Only return peers with an actual ip
		if len(p.host) > 0 {
			inboundPeers[length] = p
			length++
		}
	})

	return inboundPeers[:length]
}

func (s *Ethereum) Broadcast(msgType ethwire.MsgType, data []interface{}) {
	msg := ethwire.NewMessage(msgType, data)
	s.BroadcastMsg(msg)
}

func (s *Ethereum) BroadcastMsg(msg *ethwire.Msg) {
	eachPeer(s.peers, func(p *Peer, e *list.Element) {
		p.QueueMessage(msg)
	})
}

func (s *Ethereum) Peers() *list.List {
	return s.peers
}

func (s *Ethereum) reapPeers() {
	eachPeer(s.peers, func(p *Peer, e *list.Element) {
		if atomic.LoadInt32(&p.disconnect) == 1 || (p.inbound && (time.Now().Unix()-p.lastPong) > int64(5*time.Minute)) {
			s.removePeerElement(e)
		}
	})
}

func (s *Ethereum) removePeerElement(e *list.Element) {
	s.peerMut.Lock()
	defer s.peerMut.Unlock()

	s.peers.Remove(e)

	s.reactor.Post("peerList", s.peers)
}

func (s *Ethereum) RemovePeer(p *Peer) {
	eachPeer(s.peers, func(peer *Peer, e *list.Element) {
		if peer == p {
			s.removePeerElement(e)
		}
	})
}

func (s *Ethereum) ReapDeadPeerHandler() {
	reapTimer := time.NewTicker(processReapingTimeout * time.Second)

	for {
		select {
		case <-reapTimer.C:
			s.reapPeers()
		}
	}
}

// Start the ethereum
func (s *Ethereum) Start(seed bool) {
	// Bind to addr and port
	ln, err := net.Listen("tcp", ":"+s.Port)
	if err != nil {
<<<<<<< HEAD
		ethlogger.Warnln("Connection listening disabled. Acting as client")
=======
		ethutil.Config.Log.Infof("port=%s in use. Connection listening disabled.")
>>>>>>> 0ed19d9f
		s.listening = false
	} else {
		s.listening = true
		// Starting accepting connections
		ethlogger.Infoln("Ready and accepting connections")
		// Start the peer handler
		go s.peerHandler(ln)
	}

	if s.nat != nil {
		go s.upnpUpdateThread()
	}

	// Start the reaping processes
	go s.ReapDeadPeerHandler()

	if seed {
		s.Seed()
	}
	ethlogger.Infoln("Server started")
}

func (s *Ethereum) Seed() {
	ethlogger.Debugln("Retrieving seed nodes")

	// Eth-Go Bootstrapping
	ips, er := net.LookupIP("seed.bysh.me")
	if er == nil {
		peers := []string{}
		for _, ip := range ips {
			node := fmt.Sprintf("%s:%d", ip.String(), 30303)
			ethlogger.Debugln("Found DNS Go Peer:", node)
			peers = append(peers, node)
		}
		s.ProcessPeerList(peers)
	}

	// Official DNS Bootstrapping
	_, nodes, err := net.LookupSRV("eth", "tcp", "ethereum.org")
	if err == nil {
		peers := []string{}
		// Iterate SRV nodes
		for _, n := range nodes {
			target := n.Target
			port := strconv.Itoa(int(n.Port))
			// Resolve target to ip (Go returns list, so may resolve to multiple ips?)
			addr, err := net.LookupHost(target)
			if err == nil {
				for _, a := range addr {
					// Build string out of SRV port and Resolved IP
					peer := net.JoinHostPort(a, port)
					ethlogger.Debugln("Found DNS Bootstrap Peer:", peer)
					peers = append(peers, peer)
				}
			} else {
<<<<<<< HEAD
				ethlogger.Debugln("Couldn't resolve :", target)
=======
				ethutil.Config.Log.Debugln("[SERV] Couldn't resolve :", target)
>>>>>>> 0ed19d9f
			}
		}
		// Connect to Peer list
		s.ProcessPeerList(peers)
	} else {
		// Fallback to servers.poc3.txt
		resp, err := http.Get("http://www.ethereum.org/servers.poc3.txt")
		if err != nil {
			ethlogger.Warnln("Fetching seed failed:", err)
			return
		}
		defer resp.Body.Close()
		body, err := ioutil.ReadAll(resp.Body)
		if err != nil {
			ethlogger.Warnln("Reading seed failed:", err)
			return
		}

		s.ConnectToPeer(string(body))
	}
}

func (s *Ethereum) peerHandler(listener net.Listener) {
	for {
		conn, err := listener.Accept()
		if err != nil {
			ethlogger.Debugln(err)

			continue
		}

		go s.AddPeer(conn)
	}
}

func (s *Ethereum) Stop() {
	// Close the database
	defer s.db.Close()

	eachPeer(s.peers, func(p *Peer, e *list.Element) {
		p.Stop()
	})

	close(s.quit)

	if s.RpcServer != nil {
		s.RpcServer.Stop()
	}
	s.txPool.Stop()
	s.stateManager.Stop()

	ethlogger.Infoln("Server stopped")
	close(s.shutdownChan)
}

// This function will wait for a shutdown and resumes main thread execution
func (s *Ethereum) WaitForShutdown() {
	<-s.shutdownChan
}

func (s *Ethereum) upnpUpdateThread() {
	// Go off immediately to prevent code duplication, thereafter we renew
	// lease every 15 minutes.
	timer := time.NewTimer(5 * time.Minute)
	lport, _ := strconv.ParseInt(s.Port, 10, 16)
	first := true
out:
	for {
		select {
		case <-timer.C:
			var err error
			_, err = s.nat.AddPortMapping("TCP", int(lport), int(lport), "eth listen port", 20*60)
			if err != nil {
				ethlogger.Debugln("can't add UPnP port mapping:", err)
				break out
			}
			if first && err == nil {
				_, err = s.nat.GetExternalAddress()
				if err != nil {
					ethlogger.Debugln("UPnP can't get external address:", err)
					continue out
				}
				first = false
			}
			timer.Reset(time.Minute * 15)
		case <-s.quit:
			break out
		}
	}

	timer.Stop()

	if err := s.nat.DeletePortMapping("TCP", int(lport), int(lport)); err != nil {
		ethlogger.Debugln("unable to remove UPnP port mapping:", err)
	} else {
		ethlogger.Debugln("succesfully disestablished UPnP port mapping")
	}
}<|MERGE_RESOLUTION|>--- conflicted
+++ resolved
@@ -342,11 +342,7 @@
 	// Bind to addr and port
 	ln, err := net.Listen("tcp", ":"+s.Port)
 	if err != nil {
-<<<<<<< HEAD
-		ethlogger.Warnln("Connection listening disabled. Acting as client")
-=======
-		ethutil.Config.Log.Infof("port=%s in use. Connection listening disabled.")
->>>>>>> 0ed19d9f
+		ethlogger.Warnf("Port %s in use. Connection listening disabled. Acting as client", s.Port)
 		s.listening = false
 	} else {
 		s.listening = true
@@ -402,11 +398,7 @@
 					peers = append(peers, peer)
 				}
 			} else {
-<<<<<<< HEAD
 				ethlogger.Debugln("Couldn't resolve :", target)
-=======
-				ethutil.Config.Log.Debugln("[SERV] Couldn't resolve :", target)
->>>>>>> 0ed19d9f
 			}
 		}
 		// Connect to Peer list
